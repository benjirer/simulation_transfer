import argparse

import jax.nn
import jax.random as jr
import wandb

from experiments.data_provider import provide_data_and_sim, _RACECAR_NOISE_STD_ENCODED
from grey_box_car_model import GreyBoxSVGDCarModel
from sim_transfer.models import BNN_FSVGD_SimPrior, BNN_FSVGD
from sim_transfer.rl.rl_on_offline_data import RLFromOfflineData
from sim_transfer.sims.simulators import AdditiveSim, PredictStateChangeWrapper, GaussianProcessSim

ENTITY = 'trevenl'


def experiment(horizon_len: int,
               seed: int,
               project_name: str,
               bnn_train_steps: int,
               sac_num_env_steps: int,
               learnable_likelihood_std: str,
               include_aleatoric_noise: int,
               best_bnn_model: int,
               best_policy: int,
               margin_factor: float,
               predict_difference: int,
               ctrl_cost_weight: float,
               ctrl_diff_weight: float,
               num_offline_collected_transitions: int,
               use_sim_prior: int,
               use_grey_box: int,
               high_fidelity: int,
               num_measurement_points: int,
               bnn_batch_size: int,
               share_of_x0s_in_sac_buffer: float,
               eval_only_on_init_states: int,
               train_sac_only_from_init_states: int,
               eval_on_all_offline_data: int = 1,
               test_data_ratio: float = 0.2,
               likelihood_exponent: float = 1.0,
               default_num_init_points_to_bs_for_sac_learning=1000,
               data_from_simulation: int = 0,
               num_frame_stack: int = 3,
<<<<<<< HEAD
               ):
=======
               bandwidth_svgd: float = 2.0,
               ):
    # TODO: Not clear how many steps to train the BNN for. We should probably train it for a fixed number of steps
    bnn_train_steps = min(50 * num_offline_collected_transitions, 100_000)

>>>>>>> 804f7d0e
    if not data_from_simulation:
        assert num_frame_stack == 3, "Frame stacking has to be set to 3 if not using simulation data"
    config_dict = dict(use_sim_prior=use_sim_prior,
                       use_grey_box=use_grey_box,
                       high_fidelity=high_fidelity,
                       num_offline_data=num_offline_collected_transitions,
                       share_of_x0s=share_of_x0s_in_sac_buffer,
                       train_sac_only_from_init_states=train_sac_only_from_init_states, )
    group_name = '_'.join(list(str(key) + '=' + str(value) for key, value in config_dict.items() if key != 'seed'))

    car_reward_kwargs = dict(encode_angle=True,
                             ctrl_cost_weight=ctrl_cost_weight,
                             margin_factor=margin_factor,
                             ctrl_diff_weight=ctrl_diff_weight,
                             )

    NUM_ENV_STEPS_BETWEEN_UPDATES = 16
    NUM_ENVS = 64

    SAC_KWARGS = dict(num_timesteps=sac_num_env_steps,
                      num_evals=20,
                      reward_scaling=10,
                      episode_length=horizon_len,
                      episode_length_eval=200,
                      action_repeat=1,
                      discounting=0.99,
                      lr_policy=3e-4,
                      lr_alpha=3e-4,
                      lr_q=3e-4,
                      num_envs=NUM_ENVS,
                      batch_size=64,
                      grad_updates_per_step=NUM_ENV_STEPS_BETWEEN_UPDATES * NUM_ENVS,
                      num_env_steps_between_updates=NUM_ENV_STEPS_BETWEEN_UPDATES,
                      tau=0.005,
                      wd_policy=0,
                      wd_q=0,
                      wd_alpha=0,
                      num_eval_envs=2 * NUM_ENVS,
                      max_replay_size=5 * 10 ** 4,
                      min_replay_size=2 ** 11,
                      policy_hidden_layer_sizes=(64, 64),
                      critic_hidden_layer_sizes=(64, 64),
                      normalize_observations=True,
                      deterministic_eval=True,
                      wandb_logging=True)

    config_dict = dict(horizon_len=horizon_len,
                       seed=seed,
                       bnn_train_steps=bnn_train_steps,
                       sac_num_env_steps=sac_num_env_steps,
                       ll_std=learnable_likelihood_std,
                       best_bnn_model=best_bnn_model,
                       best_policy=best_policy,
                       margin_factor=margin_factor,
                       predict_difference=predict_difference,
                       ctrl_diff_weight=ctrl_diff_weight,
                       ctrl_cost_weight=ctrl_cost_weight,
                       num_offline_collected_transitions=num_offline_collected_transitions,
                       use_sim_prior=use_sim_prior,
                       high_fidelity=high_fidelity,
                       bnn_batch_size=bnn_batch_size,
                       num_measurement_points=num_measurement_points,
                       test_data_ratio=test_data_ratio,
                       share_of_x0s_in_sac_buffer=share_of_x0s_in_sac_buffer,
                       eval_only_on_init_states=eval_only_on_init_states,
                       eval_on_all_offline_data=eval_on_all_offline_data,
                       train_sac_only_from_init_states=train_sac_only_from_init_states,
                       num_frame_stack=num_frame_stack,
<<<<<<< HEAD
=======
                       bandwidth_svgd=bandwidth_svgd,
>>>>>>> 804f7d0e
                       )

    total_config = SAC_KWARGS | config_dict
    group = group_name + '_' + str(likelihood_exponent)
    wandb.init(
        dir='/cluster/scratch/' + ENTITY,
        project=project_name,
        group=group,
        config=total_config,
    )

    if data_from_simulation:
        x_train, y_train, x_test, y_test, sim = provide_data_and_sim(
            data_source='racecar_actionstack',
            data_spec={'num_samples_train': num_offline_collected_transitions,
                       'use_hf_sim': bool(high_fidelity),
                       'num_stacked_actions': num_frame_stack},
<<<<<<< HEAD
            data_seed=seed
=======
            data_seed=12345,
>>>>>>> 804f7d0e
        )

    else:
        x_train, y_train, x_test, y_test, sim = provide_data_and_sim(
            data_source='real_racecar_new_actionstack',
            data_spec={'num_samples_train': num_offline_collected_transitions,
                       'use_hf_sim': bool(high_fidelity),
                       'sampling': 'iid',
                       })

    # Deal with randomness
    key = jr.PRNGKey(seed)
    key_bnn, key_offline_rl, key_evaluation_trained_bnn, key_evaluation_pretrained_bnn = jr.split(key, 4)

    standard_params = {
        'input_size': sim.input_size,
        'output_size': sim.output_size,
        'rng_key': key_bnn,
        'likelihood_std': _RACECAR_NOISE_STD_ENCODED,
        'normalize_data': True,
        'normalize_likelihood_std': True,
        'learn_likelihood_std': bool(learnable_likelihood_std),
        'likelihood_exponent': likelihood_exponent,
        'hidden_layer_sizes': [64, 64, 64],
        'normalization_stats': sim.normalization_stats,
        'data_batch_size': bnn_batch_size,
        'hidden_activation': jax.nn.leaky_relu
    }

    if use_sim_prior:
        if high_fidelity:
            outputscales_racecar = [0.008, 0.008, 0.009, 0.009, 0.05, 0.05, 0.20]
        else:
            outputscales_racecar = [0.008, 0.008, 0.01, 0.01, 0.08, 0.08, 0.5]
        sim = AdditiveSim(base_sims=[sim,
                                     GaussianProcessSim(sim.input_size, sim.output_size,
                                                        output_scale=outputscales_racecar,
                                                        length_scale=10.0, consider_only_first_k_dims=None)
                                     ])
        if predict_difference:
            sim = PredictStateChangeWrapper(sim)

        model = BNN_FSVGD_SimPrior(
            **standard_params,
            domain=sim.domain,
            function_sim=sim,
            score_estimator='gp',
            num_train_steps=bnn_train_steps,
            num_f_samples=256,
            bandwidth_svgd=bandwidth_svgd,
            num_measurement_points=num_measurement_points,
        )
    elif use_grey_box:
        if predict_difference:
            raise NotImplementedError("Predicting difference not implemented for grey box model")
        model = GreyBoxSVGDCarModel(
            **standard_params,
            high_fidelity=bool(high_fidelity),
            num_train_steps=bnn_train_steps,
        )
    else:
        model = BNN_FSVGD(
            **standard_params,
            num_train_steps=bnn_train_steps,
            domain=sim.domain,
<<<<<<< HEAD
            bandwidth_svgd=1.0,
=======
            bandwidth_svgd=bandwidth_svgd,
>>>>>>> 804f7d0e
        )

    s = share_of_x0s_in_sac_buffer
    num_init_points_to_bs_for_sac_learning = int(num_offline_collected_transitions * s / (1 - s))
    if train_sac_only_from_init_states:
        num_init_points_to_bs_for_sac_learning = default_num_init_points_to_bs_for_sac_learning

    rl_from_offline_data = RLFromOfflineData(
        x_train=x_train,
        y_train=y_train,
        x_test=x_test,
        y_test=y_test,
        bnn_model=model,
        key=key_offline_rl,
        sac_kwargs=SAC_KWARGS,
        car_reward_kwargs=car_reward_kwargs,
        include_aleatoric_noise=bool(include_aleatoric_noise),
        return_best_policy=bool(best_policy),
        predict_difference=bool(predict_difference),
        test_data_ratio=test_data_ratio,
        eval_bnn_model_on_all_offline_data=False if data_from_simulation else bool(eval_on_all_offline_data),
        eval_sac_only_from_init_states=bool(eval_only_on_init_states),
        num_init_points_to_bs_for_sac_learning=num_init_points_to_bs_for_sac_learning,
        train_sac_only_from_init_states=bool(train_sac_only_from_init_states),
        num_frame_stack=num_frame_stack,
    )
    policy, params, metrics, bnn_model = rl_from_offline_data.prepare_policy_from_offline_data(
        bnn_train_steps=bnn_train_steps,
        return_best_bnn=bool(best_bnn_model))
    rl_from_offline_data.eval_bnn_model_on_test_data(rl_from_offline_data.bnn_model)

    # We evaluate the policy on 100 different initial states and different seeds
    rl_from_offline_data.evaluate_policy(policy, bnn_model, key=key_evaluation_trained_bnn, num_evals=100)
    if data_from_simulation:
        rl_from_offline_data.evaluate_policy_on_the_simulator(policy, key=key_evaluation_pretrained_bnn, num_evals=100)
    else:
        rl_from_offline_data.evaluate_policy(policy, key=key_evaluation_pretrained_bnn, num_evals=100)
    wandb.finish()


def main(args):
    experiment(
        seed=args.seed,
        project_name=args.project_name,
        horizon_len=args.horizon_len,
        bnn_train_steps=args.bnn_train_steps,
        sac_num_env_steps=args.sac_num_env_steps,
        learnable_likelihood_std=args.learnable_likelihood_std,
        include_aleatoric_noise=args.include_aleatoric_noise,
        best_bnn_model=args.best_bnn_model,
        best_policy=args.best_policy,
        margin_factor=args.margin_factor,
        predict_difference=args.predict_difference,
        ctrl_cost_weight=args.ctrl_cost_weight,
        ctrl_diff_weight=args.ctrl_diff_weight,
        num_offline_collected_transitions=args.num_offline_collected_transitions,
        use_sim_prior=args.use_sim_prior,
        use_grey_box=args.use_grey_box,
        high_fidelity=args.high_fidelity,
        num_measurement_points=args.num_measurement_points,
        bnn_batch_size=args.bnn_batch_size,
        test_data_ratio=args.test_data_ratio,
        share_of_x0s_in_sac_buffer=args.share_of_x0s_in_sac_buffer,
        eval_only_on_init_states=args.eval_only_on_init_states,
        eval_on_all_offline_data=args.eval_on_all_offline_data,
        likelihood_exponent=args.likelihood_exponent,
        train_sac_only_from_init_states=args.train_sac_only_from_init_states,
        data_from_simulation=args.data_from_simulation,
        num_frame_stack=args.num_frame_stack,
<<<<<<< HEAD
=======
        bandwidth_svgd=args.bandwidth_svgd,
>>>>>>> 804f7d0e
    )


if __name__ == '__main__':
    parser = argparse.ArgumentParser()
    parser.add_argument('--seed', type=int, default=0)
    parser.add_argument('--horizon_len', type=int, default=200)
    parser.add_argument('--bnn_train_steps', type=int, default=2_000)
    parser.add_argument('--sac_num_env_steps', type=int, default=10_000)
    parser.add_argument('--project_name', type=str, default='RaceCarPPO')
    parser.add_argument('--learnable_likelihood_std', type=str, default='yes')
    parser.add_argument('--include_aleatoric_noise', type=int, default=1)
    parser.add_argument('--best_bnn_model', type=int, default=1)
    parser.add_argument('--best_policy', type=int, default=0)
    parser.add_argument('--margin_factor', type=float, default=20.0)
    parser.add_argument('--predict_difference', type=int, default=0)
    parser.add_argument('--ctrl_cost_weight', type=float, default=0.005)
    parser.add_argument('--ctrl_diff_weight', type=float, default=0.01)
    parser.add_argument('--num_offline_collected_transitions', type=int, default=20_000)
    parser.add_argument('--use_sim_prior', type=int, default=0)
    parser.add_argument('--use_grey_box', type=int, default=0)
    parser.add_argument('--high_fidelity', type=int, default=0)
    parser.add_argument('--num_measurement_points', type=int, default=8)
    parser.add_argument('--bnn_batch_size', type=int, default=32)
    parser.add_argument('--test_data_ratio', type=float, default=0.1)
    parser.add_argument('--share_of_x0s_in_sac_buffer', type=float, default=0.5)
    parser.add_argument('--eval_only_on_init_states', type=int, default=1)
    parser.add_argument('--eval_on_all_offline_data', type=int, default=1)
    parser.add_argument('--train_sac_only_from_init_states', type=int, default=1)
    parser.add_argument('--likelihood_exponent', type=float, default=1.0)
    parser.add_argument('--data_from_simulation', type=int, default=1)
    parser.add_argument('--num_frame_stack', type=int, default=0)
<<<<<<< HEAD
=======
    parser.add_argument('--bandwidth_svgd', type=float, default=2.0)
>>>>>>> 804f7d0e
    args = parser.parse_args()
    main(args)<|MERGE_RESOLUTION|>--- conflicted
+++ resolved
@@ -41,15 +41,11 @@
                default_num_init_points_to_bs_for_sac_learning=1000,
                data_from_simulation: int = 0,
                num_frame_stack: int = 3,
-<<<<<<< HEAD
-               ):
-=======
                bandwidth_svgd: float = 2.0,
                ):
     # TODO: Not clear how many steps to train the BNN for. We should probably train it for a fixed number of steps
     bnn_train_steps = min(50 * num_offline_collected_transitions, 100_000)
 
->>>>>>> 804f7d0e
     if not data_from_simulation:
         assert num_frame_stack == 3, "Frame stacking has to be set to 3 if not using simulation data"
     config_dict = dict(use_sim_prior=use_sim_prior,
@@ -118,10 +114,7 @@
                        eval_on_all_offline_data=eval_on_all_offline_data,
                        train_sac_only_from_init_states=train_sac_only_from_init_states,
                        num_frame_stack=num_frame_stack,
-<<<<<<< HEAD
-=======
                        bandwidth_svgd=bandwidth_svgd,
->>>>>>> 804f7d0e
                        )
 
     total_config = SAC_KWARGS | config_dict
@@ -139,11 +132,7 @@
             data_spec={'num_samples_train': num_offline_collected_transitions,
                        'use_hf_sim': bool(high_fidelity),
                        'num_stacked_actions': num_frame_stack},
-<<<<<<< HEAD
-            data_seed=seed
-=======
             data_seed=12345,
->>>>>>> 804f7d0e
         )
 
     else:
@@ -209,11 +198,7 @@
             **standard_params,
             num_train_steps=bnn_train_steps,
             domain=sim.domain,
-<<<<<<< HEAD
-            bandwidth_svgd=1.0,
-=======
             bandwidth_svgd=bandwidth_svgd,
->>>>>>> 804f7d0e
         )
 
     s = share_of_x0s_in_sac_buffer
@@ -283,10 +268,7 @@
         train_sac_only_from_init_states=args.train_sac_only_from_init_states,
         data_from_simulation=args.data_from_simulation,
         num_frame_stack=args.num_frame_stack,
-<<<<<<< HEAD
-=======
         bandwidth_svgd=args.bandwidth_svgd,
->>>>>>> 804f7d0e
     )
 
 
@@ -319,9 +301,6 @@
     parser.add_argument('--likelihood_exponent', type=float, default=1.0)
     parser.add_argument('--data_from_simulation', type=int, default=1)
     parser.add_argument('--num_frame_stack', type=int, default=0)
-<<<<<<< HEAD
-=======
     parser.add_argument('--bandwidth_svgd', type=float, default=2.0)
->>>>>>> 804f7d0e
     args = parser.parse_args()
     main(args)