--- conflicted
+++ resolved
@@ -1,18 +1,14 @@
 import exp
 from experiments.util import generate_run_commands, generate_base_command, dict_permutations
 
-<<<<<<< HEAD
-PROJECT_NAME = 'SimulatedOfflineRLNoActionStacking'
-=======
 PROJECT_NAME = 'OfflineRLLeakyReluBandwidthSVGDN1'
->>>>>>> 804f7d0e
 
 _applicable_configs = {
     'horizon_len': [200],
-    'seed': list(range(3)),
+    'seed': list(range(5)),
     'project_name': [PROJECT_NAME],
     'sac_num_env_steps': [2_000_000],
-    'bnn_train_steps': [20_000, 100_000],
+    'bnn_train_steps': [100_000],
     'learnable_likelihood_std': ['yes'],
     'include_aleatoric_noise': [0],
     'best_bnn_model': [1],
@@ -27,16 +23,10 @@
     'share_of_x0s_in_sac_buffer': [0.5],
     'bnn_batch_size': [32],
     'likelihood_exponent': [1.0],
-<<<<<<< HEAD
-    'train_sac_only_from_init_states': [1],
-    'data_from_simulation': [1],
-    'num_frame_stack': [0],
-=======
     'train_sac_only_from_init_states': [0],
     'data_from_simulation': [1],
     'num_frame_stack': [0],
     'bandwidth_svgd': [0.05, 0.1, 0.3]
->>>>>>> 804f7d0e
 }
 
 _applicable_configs_no_sim_prior = {'use_sim_prior': [0],
