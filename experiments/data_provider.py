--- conflicted
+++ resolved
@@ -2,10 +2,21 @@
 import pickle
 from functools import partial
 from typing import Dict, Any
+import os
+import pickle
+from functools import partial
+from typing import Dict, Any
 
 import jax
 import jax.numpy as jnp
 
+import jax
+import jax.numpy as jnp
+
+from experiments.util import load_csv_recordings
+from sim_transfer.sims.car_sim_config import OBS_NOISE_STD_SIM_CAR
+from sim_transfer.sims.simulators import PredictStateChangeWrapper, StackedActionSimWrapper
+from sim_transfer.sims.util import encode_angles as encode_angles_fn
 from experiments.util import load_csv_recordings
 from sim_transfer.sims.car_sim_config import OBS_NOISE_STD_SIM_CAR
 from sim_transfer.sims.simulators import PredictStateChangeWrapper, StackedActionSimWrapper
@@ -247,10 +258,7 @@
             if num_stacked_actions > 0:
                 sim_sample = StackedActionSimWrapper(sim_sample, num_stacked_actions=num_stacked_actions, action_size=2)
 
-<<<<<<< HEAD
-=======
             # Prepare simulator for bnn_training (the only difference is that here we can have also low fidelity sim)
->>>>>>> 804f7d0e
             sim = RaceCarSim(encode_angle=True, use_blend=use_hf_sim, car_id=car_id)
             if num_stacked_actions > 0:
                 sim = StackedActionSimWrapper(sim, num_stacked_actions=num_stacked_actions, action_size=2)
@@ -261,13 +269,9 @@
                 num_samples_test=num_test,
                 obs_noise_std=data_spec.get('obs_noise_std', defaults['obs_noise_std']),
                 x_support_mode_train=data_spec.get('x_support_mode_train', defaults['x_support_mode_train']),
-<<<<<<< HEAD
-                param_mode=data_spec.get('param_mode', defaults['param_mode'])
-=======
                 param_mode='typical'
                 # Used to be but then we don't sample the right model:
                 # param_mode=data_spec.get('param_mode', defaults['param_mode'])
->>>>>>> 804f7d0e
             )
 
             return x_train, y_train, x_test, y_test, sim
